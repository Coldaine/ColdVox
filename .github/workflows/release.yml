--- conflicted
+++ resolved
@@ -32,12 +32,7 @@
         with:
           toolchain: stable
       - name: Cache Rust dependencies
-<<<<<<< HEAD
-        uses: Swatinem/rust-cache@23bce251a8cd2ffc3c1075eaa2367cf899916d84 # v2.7.3
-=======
         uses: Swatinem/rust-cache@98c8021b550208e191a6a3145459bfc9fb29c4c0 # v2.8.0
-
->>>>>>> 89e91cb5
       - name: Install release-plz
         run: cargo install release-plz --locked
       - name: Run release-plz
