name: Benchmarks

on:
  push:
    branches: [main]
  pull_request:
    types: [opened, synchronize]
    paths:
      - "crates/**"
      - "Cargo.toml"
      - "Cargo.lock"
      - ".github/workflows/benchmarks.yml"
  workflow_dispatch:

permissions:
  contents: read
  pull-requests: read

concurrency:
  group: benchmarks-${{ github.ref }}
  cancel-in-progress: true

jobs:
  benchmark:
    runs-on: ubuntu-latest
    steps:
      - uses: actions/checkout@ff7abcd0c3c05ccf6adc123a8cd1fd4fb30fb493 # v4.1.7
      - uses: dtolnay/rust-toolchain@e97e2d8cc328f1b50210efc529dca0028893a2d9 # v1
        with:
          toolchain: stable
<<<<<<< HEAD
      - uses: Swatinem/rust-cache@23bce251a8cd2ffc3c1075eaa2367cf899916d84 # v2.7.3
=======
      - uses: Swatinem/rust-cache@98c8021b550208e191a6a3145459bfc9fb29c4c0 # v2.8.0

>>>>>>> 89e91cb5
      - name: Install system dependencies
        run: |
          sudo apt-get update
          sudo apt-get install -y libasound2-dev
<<<<<<< HEAD
=======

>>>>>>> 89e91cb5
      - name: Run benchmarks
        run: |
          # Run Criterion benches with minimal features to avoid compilation issues
          cargo bench --bench text_chunking_bench --no-default-features --features silero -- --quiet
<<<<<<< HEAD
=======

>>>>>>> 89e91cb5
      - name: Store benchmark result (Criterion)
        uses: benchmark-action/github-action-benchmark@4e0b38bc48375986542b13c0d8976b7b80c60c00 # v1.20.5
        with:
          name: "Criterion: text_chunking"
          tool: "criterion"
          output-file-path: target/criterion
          github-token: ${{ secrets.GITHUB_TOKEN }}
          auto-push: false
          comment-on-alert: true
          alert-threshold: "120%"
          fail-on-alert: false
          gh-pages-branch: gh-pages
          benchmark-data-dir-path: dev/bench
          skip-fetch-gh-pages: false
          comment-always: false
          summary-always: false
          save-data-file: true<|MERGE_RESOLUTION|>--- conflicted
+++ resolved
@@ -28,28 +28,15 @@
       - uses: dtolnay/rust-toolchain@e97e2d8cc328f1b50210efc529dca0028893a2d9 # v1
         with:
           toolchain: stable
-<<<<<<< HEAD
-      - uses: Swatinem/rust-cache@23bce251a8cd2ffc3c1075eaa2367cf899916d84 # v2.7.3
-=======
       - uses: Swatinem/rust-cache@98c8021b550208e191a6a3145459bfc9fb29c4c0 # v2.8.0
-
->>>>>>> 89e91cb5
       - name: Install system dependencies
         run: |
           sudo apt-get update
           sudo apt-get install -y libasound2-dev
-<<<<<<< HEAD
-=======
-
->>>>>>> 89e91cb5
       - name: Run benchmarks
         run: |
           # Run Criterion benches with minimal features to avoid compilation issues
           cargo bench --bench text_chunking_bench --no-default-features --features silero -- --quiet
-<<<<<<< HEAD
-=======
-
->>>>>>> 89e91cb5
       - name: Store benchmark result (Criterion)
         uses: benchmark-action/github-action-benchmark@4e0b38bc48375986542b13c0d8976b7b80c60c00 # v1.20.5
         with:
