//! Speech-to-text abstraction layer for ColdVox
//!
//! This crate provides the core abstractions for speech-to-text functionality,
//! including transcription events, configuration, and the base Transcriber trait.

use async_trait::async_trait;
use std::sync::atomic::{AtomicU64, Ordering};

pub mod constants;
<<<<<<< HEAD
pub mod common;
=======
// pub mod helpers; // TODO: Requires coldvox_telemetry dependency - move to app crate
>>>>>>> 28b646db
pub mod plugin;
pub mod plugin_adapter; // new adapter implementing StreamingStt
pub mod plugin_types;
pub mod plugins;
pub mod processor; // legacy (EventBasedTranscriber-based) processor
pub mod helpers;
pub mod types;

pub use plugin::{SttPlugin, SttPluginError};
pub use plugin_adapter::PluginAdapter; // adapter for plugin → StreamingStt
pub use types::{TranscriptionConfig, TranscriptionEvent, WordInfo};

/// Generates unique utterance IDs
static UTTERANCE_ID_COUNTER: AtomicU64 = AtomicU64::new(1);

/// Generate a unique utterance ID
pub fn next_utterance_id() -> u64 {
    UTTERANCE_ID_COUNTER.fetch_add(1, Ordering::SeqCst)
}

/// Core transcription interface
///
/// This trait defines the minimal interface for streaming transcription.
/// It's kept for backward compatibility - new implementations should use
/// the event-based interface with TranscriptionEvent.
pub trait Transcriber {
    /// Feed 16 kHz, mono, S16LE PCM samples.
    /// Returns Some(final_text_or_json) when an utterance completes, else None.
    fn accept_pcm16(&mut self, pcm: &[i16]) -> Result<Option<String>, String>;

    /// Signal end of input for the current utterance and get final result if any.
    fn finalize(&mut self) -> Result<Option<String>, String>;
}

/// Modern event-based transcription interface
///
/// Implementations should prefer this interface over the legacy Transcriber trait.
pub trait EventBasedTranscriber: Send + Sync {
    /// Accept PCM16 audio and return transcription events
    fn accept_frame(&mut self, pcm: &[i16]) -> Result<Option<TranscriptionEvent>, String>;

    /// Finalize current utterance and return final result
    fn finalize_utterance(&mut self) -> Result<Option<TranscriptionEvent>, String>;

    /// Reset transcriber state for new utterance
    fn reset(&mut self) -> Result<(), String>;

    /// Get current configuration
    fn config(&self) -> &TranscriptionConfig;
}

/// Streaming STT interface used by the new async processor.
/// This mirrors the agent branch simpler interface: per-frame processing,
/// finalize at speech end, and reset. Additional richer streaming methods
/// can be layered later if needed.
#[async_trait]
pub trait StreamingStt: Send + Sync {
    async fn on_speech_frame(&mut self, samples: &[i16]) -> Option<TranscriptionEvent>;
    async fn on_speech_end(&mut self) -> Option<TranscriptionEvent>;
    async fn reset(&mut self);
}<|MERGE_RESOLUTION|>--- conflicted
+++ resolved
@@ -7,11 +7,7 @@
 use std::sync::atomic::{AtomicU64, Ordering};
 
 pub mod constants;
-<<<<<<< HEAD
-pub mod common;
-=======
 // pub mod helpers; // TODO: Requires coldvox_telemetry dependency - move to app crate
->>>>>>> 28b646db
 pub mod plugin;
 pub mod plugin_adapter; // new adapter implementing StreamingStt
 pub mod plugin_types;
