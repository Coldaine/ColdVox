use crate::model;
use crate::vosk_transcriber::VoskTranscriber;
use async_trait::async_trait;
use coldvox_stt::plugin::{
    PluginCapabilities, PluginInfo, SttPlugin, SttPluginError, SttPluginFactory,
};
use coldvox_stt::{EventBasedTranscriber, TranscriptionConfig, TranscriptionEvent};
use std::fmt;
use std::path::{Path, PathBuf};

pub struct VoskPlugin {
    transcriber: Option<VoskTranscriber>,
    config: TranscriptionConfig,
    sample_rate: f32,
    resolved_model_path: Option<PathBuf>,
}

impl fmt::Debug for VoskPlugin {
    fn fmt(&self, f: &mut fmt::Formatter<'_>) -> fmt::Result {
        f.debug_struct("VoskPlugin")
            .field(
                "transcriber",
                &self.transcriber.as_ref().map(|_| "Some(VoskTranscriber)"),
            )
            .field("config", &self.config)
            .field("sample_rate", &self.sample_rate)
            .field("resolved_model_path", &self.resolved_model_path)
            .finish()
    }
}

impl Default for VoskPlugin {
    fn default() -> Self {
        Self::new()
    }
}

impl VoskPlugin {
    pub fn new() -> Self {
<<<<<<< HEAD
        let model_info = model::locate_model(None).ok();
        let model_path = model_info.map_or_else(model::default_model_path, |info| info.path);

=======
>>>>>>> 498a1276
        Self {
            transcriber: None,
            config: TranscriptionConfig::default(),
            sample_rate: 16000.0, // Vosk preferred sample rate
            resolved_model_path: None,
        }
    }
}

#[async_trait]
impl SttPlugin for VoskPlugin {
    fn info(&self) -> PluginInfo {
        PluginInfo {
            id: "vosk".to_string(),
            name: "Vosk".to_string(),
            description: "Offline Vosk speech recognition".to_string(),
            requires_network: false,
            is_local: true,
            is_available: self.resolved_model_path.is_some(),
            supported_languages: vec!["en-us".to_string()], // example, can be improved
            memory_usage_mb: None,                          // Could be estimated
        }
    }

    fn capabilities(&self) -> PluginCapabilities {
        PluginCapabilities {
            streaming: true,
            batch: true, // VoskTranscriber has finalize which can be used for batch
            word_timestamps: true,
            confidence_scores: true,
            speaker_diarization: false,
            auto_punctuation: true,
            custom_vocabulary: false,
        }
    }

    async fn is_available(&self) -> Result<bool, SttPluginError> {
        Ok(self.resolved_model_path.is_some())
    }

    async fn initialize(&mut self, config: TranscriptionConfig) -> Result<(), SttPluginError> {
<<<<<<< HEAD
        self.config = config;
        let transcriber = VoskTranscriber::new(self.config.clone(), self.sample_rate)
            .map_err(SttPluginError::InitializationFailed)?;
        self.transcriber = Some(transcriber);
        Ok(())
=======
        self.config = config.clone();

        let model_info = model::ensure_model_available(config.auto_extract_model)
            .map_err(|e| SttPluginError::InitializationFailed(e.to_string()))?;

        if let Some(info) = model_info {
            self.resolved_model_path = Some(info.path.clone());
            model::log_model_resolution(&info);
            let mut config_with_model = config.clone();
            config_with_model.model_path = info.path.to_string_lossy().to_string();
            let transcriber = VoskTranscriber::new(config_with_model, self.sample_rate)
                .map_err(|e| SttPluginError::InitializationFailed(e))?;
            self.transcriber = Some(transcriber);
            Ok(())
        } else {
            Err(SttPluginError::NotAvailable {
                reason: "Vosk model not found and auto-extraction failed or was disabled.".to_string(),
            })
        }
>>>>>>> 498a1276
    }

    async fn process_audio(
        &mut self,
        samples: &[i16],
    ) -> Result<Option<TranscriptionEvent>, SttPluginError> {
        if let Some(ref mut transcriber) = self.transcriber {
            transcriber
                .accept_frame(samples)
                .map_err(SttPluginError::ProcessingError)
        } else {
            Err(SttPluginError::NotAvailable {
                reason: "Plugin not initialized".to_string(),
            })
        }
    }

    async fn finalize(&mut self) -> Result<Option<TranscriptionEvent>, SttPluginError> {
        if let Some(ref mut transcriber) = self.transcriber {
            transcriber
                .finalize_utterance()
                .map_err(SttPluginError::ProcessingError)
        } else {
            Err(SttPluginError::NotAvailable {
                reason: "Plugin not initialized".to_string(),
            })
        }
    }

    async fn reset(&mut self) -> Result<(), SttPluginError> {
        if let Some(ref mut transcriber) = self.transcriber {
            transcriber.reset().map_err(SttPluginError::ProcessingError)
        } else {
            Err(SttPluginError::NotAvailable {
                reason: "Plugin not initialized".to_string(),
            })
        }
    }

    async fn load_model(&mut self, model_path: Option<&Path>) -> Result<(), SttPluginError> {
        let path_to_load = match model_path {
            Some(p) => p.to_path_buf(),
            None => self.resolved_model_path.clone().ok_or_else(|| SttPluginError::ModelLoadFailed("No resolved model path available".to_string()))?,
        };

        let mut config = self.config.clone();
        config.model_path = path_to_load.to_string_lossy().into_owned();

        let transcriber = VoskTranscriber::new(config, self.sample_rate)
            .map_err(SttPluginError::ModelLoadFailed)?;

        self.transcriber = Some(transcriber);
        self.resolved_model_path = Some(path_to_load);
        Ok(())
    }

    async fn unload(&mut self) -> Result<(), SttPluginError> {
        if self.transcriber.is_some() {
            self.transcriber = None;
            Ok(())
        } else {
            Err(SttPluginError::AlreadyUnloaded("Vosk".to_string()))
        }
    }
}

pub struct VoskPluginFactory;

impl VoskPluginFactory {
    pub fn new() -> Self {
        Self
    }
}

impl Default for VoskPluginFactory {
    fn default() -> Self {
        Self::new()
    }
}

impl SttPluginFactory for VoskPluginFactory {
    fn create(&self) -> Result<Box<dyn SttPlugin>, SttPluginError> {
        Ok(Box::new(VoskPlugin::new()))
    }

    fn plugin_info(&self) -> PluginInfo {
        VoskPlugin::new().info()
    }

    fn check_requirements(&self) -> Result<(), SttPluginError> {
        // Use the centralized model location logic
        match model::locate_model(None) {
            Ok(_) => Ok(()),
            Err(e) => Err(SttPluginError::NotAvailable {
                reason: format!("Vosk model not found: {}", e),
            }),
        }
    }
}<|MERGE_RESOLUTION|>--- conflicted
+++ resolved
@@ -37,12 +37,6 @@
 
 impl VoskPlugin {
     pub fn new() -> Self {
-<<<<<<< HEAD
-        let model_info = model::locate_model(None).ok();
-        let model_path = model_info.map_or_else(model::default_model_path, |info| info.path);
-
-=======
->>>>>>> 498a1276
         Self {
             transcriber: None,
             config: TranscriptionConfig::default(),
@@ -84,13 +78,6 @@
     }
 
     async fn initialize(&mut self, config: TranscriptionConfig) -> Result<(), SttPluginError> {
-<<<<<<< HEAD
-        self.config = config;
-        let transcriber = VoskTranscriber::new(self.config.clone(), self.sample_rate)
-            .map_err(SttPluginError::InitializationFailed)?;
-        self.transcriber = Some(transcriber);
-        Ok(())
-=======
         self.config = config.clone();
 
         let model_info = model::ensure_model_available(config.auto_extract_model)
@@ -110,7 +97,6 @@
                 reason: "Vosk model not found and auto-extraction failed or was disabled.".to_string(),
             })
         }
->>>>>>> 498a1276
     }
 
     async fn process_audio(
