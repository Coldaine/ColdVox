use crate::types::{InjectionConfig, InjectionError};
use std::time::{Duration, Instant};
use tracing::debug;

#[async_trait::async_trait]
pub trait FocusProvider: Send + Sync {
    async fn get_focus_status(&mut self) -> Result<FocusStatus, InjectionError>;
}

#[derive(Debug, Clone, Copy, PartialEq, Eq)]
pub enum FocusStatus {
    EditableText,
    NonEditable,
    Unknown,
}

pub struct FocusTracker {
    _config: InjectionConfig,
    last_check: Option<Instant>,
    cached_status: Option<FocusStatus>,
    cache_duration: Duration,
}

impl FocusTracker {
    pub fn new(config: InjectionConfig) -> Self {
        let cache_duration = Duration::from_millis(config.focus_cache_duration_ms);
        Self {
            _config: config,
            last_check: None,
            cached_status: None,
            cache_duration,
        }
    }

    pub async fn get_focus_status(&mut self) -> Result<FocusStatus, InjectionError> {
        if let (Some(last_check), Some(status)) = (self.last_check, self.cached_status) {
            if last_check.elapsed() < self.cache_duration {
                debug!("Using cached focus status: {:?}", status);
                return Ok(status);
            }
        }
        let status = self.check_focus_status().await?;
        self.last_check = Some(Instant::now());
        self.cached_status = Some(status);
        debug!("Focus status determined: {:?}", status);
        Ok(status)
    }

    #[allow(clippy::unused_async)] // Keep async because cfg(feature = "atspi") block contains await calls
    async fn check_focus_status(&self) -> Result<FocusStatus, InjectionError> {
        #[cfg(feature = "atspi")]
        {
            // Temporarily disabled due to AT-SPI API changes
<<<<<<< HEAD
            // TODO: Update to work with current atspi crate API
=======
            // TODO(#38): Update to work with current atspi crate API
>>>>>>> 3a33c532
            return Ok(FocusStatus::Unknown);
        }

        // Fallback: check if we can get focused element via other methods
        #[cfg(feature = "wl_clipboard")]
        {
            use std::process::Command;

            // Check for focused window using xdotool or similar
            let output = Command::new("xdotool").arg("getwindowfocus").output();
            if let Ok(output) = output {
                if !output.stdout.is_empty() {
                    return Ok(FocusStatus::NonEditable);
                }
            }
        }

        Ok(FocusStatus::Unknown)
    }

    #[cfg(feature = "atspi")]
    async fn get_atspi_focus_status(&mut self) -> Result<FocusStatus, InjectionError> {
        // Temporarily disabled due to AT-SPI API changes
<<<<<<< HEAD
        // TODO: Update to work with current atspi crate API
=======
        // TODO(#38): Update to work with current atspi crate API
>>>>>>> 3a33c532
        /*
        use atspi::{
            connection::AccessibilityConnection, proxy::component::ComponentProxy,
            Interface, State,
        };
        use tokio::time::timeout;

        // Connect to accessibility bus
        let conn = match AccessibilityConnection::new().await {
            Ok(conn) => conn,
            Err(_) => return Ok(FocusStatus::Unknown),
        };

        let zbus_conn = conn.connection();
        let desktop = conn.desktop();

        // Get the active window
        let active_window = match timeout(std::time::Duration::from_millis(100), desktop.active_window()).await {
            Ok(window) => window,
            Err(_) => return Ok(FocusStatus::Unknown),
        };

        if active_window.is_none() {
            return Ok(FocusStatus::Unknown);
        }

        let active_window = active_window.unwrap();
        let active_window_proxy = match ComponentProxy::builder(zbus_conn)
            .destination(active_window.name.clone())?
            .path(active_window.path.clone())?
            .build()
            .await
        {
            Ok(proxy) => proxy,
            Err(_) => return Ok(FocusStatus::Unknown),
        };

        // Check if the active window has focus
        let states = active_window_proxy.get_state().await.unwrap_or_default();
        if states.contains(State::Focused) {
            return Ok(FocusStatus::NonEditable);
        }

        // Check if the active window has editable text
        if states.contains(State::Editable) {
            return Ok(FocusStatus::EditableText);
        }
        */

        Ok(FocusStatus::Unknown)
    }
}

#[async_trait::async_trait]
impl FocusProvider for FocusTracker {
    async fn get_focus_status(&mut self) -> Result<FocusStatus, InjectionError> {
        FocusTracker::get_focus_status(self).await
    }
}<|MERGE_RESOLUTION|>--- conflicted
+++ resolved
@@ -51,11 +51,7 @@
         #[cfg(feature = "atspi")]
         {
             // Temporarily disabled due to AT-SPI API changes
-<<<<<<< HEAD
-            // TODO: Update to work with current atspi crate API
-=======
             // TODO(#38): Update to work with current atspi crate API
->>>>>>> 3a33c532
             return Ok(FocusStatus::Unknown);
         }
 
@@ -79,11 +75,7 @@
     #[cfg(feature = "atspi")]
     async fn get_atspi_focus_status(&mut self) -> Result<FocusStatus, InjectionError> {
         // Temporarily disabled due to AT-SPI API changes
-<<<<<<< HEAD
-        // TODO: Update to work with current atspi crate API
-=======
         // TODO(#38): Update to work with current atspi crate API
->>>>>>> 3a33c532
         /*
         use atspi::{
             connection::AccessibilityConnection, proxy::component::ComponentProxy,
