--- conflicted
+++ resolved
@@ -1,6 +1,6 @@
 use coldvox_audio::ring_buffer::AudioProducer;
 use std::sync::Arc;
-use std::time::{Instant, Ordering};
+use std::time::Instant;
 
 use parking_lot::Mutex;
 use tokio::signal;
@@ -10,7 +10,6 @@
 
 use coldvox_audio::{
     AudioCaptureThread, AudioChunker, AudioRingBuffer, ChunkerConfig, FrameReader, ResamplerQuality,
-    SharedAudioFrame,
 };
 use coldvox_foundation::AudioConfig;
 use coldvox_stt::TranscriptionEvent;
@@ -91,7 +90,7 @@
     pub metrics: Arc<PipelineMetrics>,
     vad_tx: broadcast::Sender<VadEvent>,
     raw_vad_tx: mpsc::Sender<VadEvent>,
-    audio_tx: broadcast::Sender<SharedAudioFrame>,
+    audio_tx: broadcast::Sender<coldvox_audio::AudioFrame>,
     current_mode: std::sync::Arc<RwLock<ActivationMode>>,
     #[cfg(feature = "vosk")]
     pub stt_rx: Option<mpsc::Receiver<TranscriptionEvent>>,
@@ -118,7 +117,7 @@
     }
 
     /// Subscribe to raw audio frames (16kHz mono f32 samples)
-    pub fn subscribe_audio(&self) -> broadcast::Receiver<SharedAudioFrame> {
+    pub fn subscribe_audio(&self) -> broadcast::Receiver<coldvox_audio::AudioFrame> {
         self.audio_tx.subscribe()
     }
 
@@ -341,9 +340,6 @@
         sample_rate_hz: SAMPLE_RATE_HZ,
         resampler_quality: opts.resampler_quality,
     };
-<<<<<<< HEAD
-    let (audio_tx, _) = broadcast::channel::<SharedAudioFrame>(200);
-=======
     let (audio_tx, _) = broadcast::channel::<coldvox_audio::AudioFrame>(200);
     // In tests, allow overriding the device config to match the injected WAV
     #[cfg(test)]
@@ -358,7 +354,6 @@
     #[cfg(not(test))]
     let device_config_rx_for_chunker = device_config_rx.resubscribe();
 
->>>>>>> 28b646db
     let chunker = AudioChunker::new(frame_reader, audio_tx.clone(), chunker_cfg)
         .with_metrics(metrics.clone())
         .with_device_config(device_config_rx_for_chunker);
@@ -757,22 +752,7 @@
                 energy_db: -18.0,
             })
             .await
-<<<<<<< HEAD
-            .expect("Failed to send VAD start event");
-
-        // Send dummy audio frames
-        for i in 0..5 {
-            let audio_frame = coldvox_audio::SharedAudioFrame {
-                samples: Arc::from(vec![0i16; 512]),
-                sample_rate: 16000,
-                timestamp: std::time::Instant::now() + Duration::from_millis(i * 32),
-            };
-            app.audio_tx.send(audio_frame).unwrap();
-            tokio::time::sleep(Duration::from_millis(10)).await; // Allow incremental processing
-        }
-=======
             .expect("Failed to send VAD SpeechStart");
->>>>>>> 28b646db
 
         tokio::time::sleep(Duration::from_millis(1200)).await;
         app.raw_vad_tx
@@ -860,21 +840,8 @@
             .await
             .expect("Failed to send Hotkey press event");
 
-<<<<<<< HEAD
-        // Send dummy audio frames
-        for i in 0..5 {
-            let audio_frame = coldvox_audio::SharedAudioFrame {
-                samples: Arc::from(vec![0i16; 512]),
-                sample_rate: 16000,
-                timestamp: std::time::Instant::now() + Duration::from_millis(i * 32),
-            };
-            app.audio_tx.send(audio_frame).unwrap();
-            tokio::time::sleep(Duration::from_millis(10)).await;
-        }
-=======
         // Let the system process some audio incrementally before ending
         tokio::time::sleep(Duration::from_millis(800)).await;
->>>>>>> 28b646db
 
         // Simulate Hotkey Release (emits SpeechEnd)
         app.raw_vad_tx
