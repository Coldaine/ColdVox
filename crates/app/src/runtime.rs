--- conflicted
+++ resolved
@@ -610,21 +610,12 @@
                 if let Some(v) = inj.cooldown_initial_ms {
                     config.cooldown_initial_ms = v;
                 }
-<<<<<<< HEAD
-                // Map optional fail_fast setting (if provided) to the enum
-                // CLI flag and env var wiring
-                config.fail_fast = inj.fail_fast
-                    || std::env::var("COLDVOX_FAIL_FAST")
-                        .map(|v| v == "1" || v.to_lowercase() == "true")
-                        .unwrap_or(false);
-=======
                 // NOTE: fail_fast is currently not a field on InjectionConfig
                 // This mapping may need to be re-added once the field is available
                 // config.fail_fast = inj.fail_fast
                 //     || std::env::var("COLDVOX_FAIL_FAST")
                 //         .map(|v| v == "1" || v.to_lowercase() == "true")
                 //         .unwrap_or(false);
->>>>>>> a13fc2de
 
                 let (shutdown_tx, shutdown_rx) = mpsc::channel::<()>(1);
                 let processor = crate::text_injection::AsyncInjectionProcessor::new(
