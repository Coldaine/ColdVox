--- conflicted
+++ resolved
@@ -43,11 +43,7 @@
         let rb = AudioRingBuffer::new(16_384);
         let (audio_producer, audio_consumer) = rb.split();
         let audio_producer = Arc::new(parking_lot::Mutex::new(audio_producer));
-<<<<<<< HEAD
-        let (capture_thread, dev_cfg, device_cfg_rx, _device_event_rx) =
-=======
         let (capture_thread, dev_cfg, _config_rx, _device_event_rx) =
->>>>>>> a13fc2de
             AudioCaptureThread::spawn(config, audio_producer, device_name, false).map_err(|e| {
                 TestError {
                     kind: TestErrorKind::Setup,
