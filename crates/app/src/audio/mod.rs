--- conflicted
+++ resolved
@@ -1,7 +1,2 @@
 pub mod vad_adapter;
-<<<<<<< HEAD
-pub mod vad_processor;
-pub mod wav_file_loader;
-=======
-pub mod vad_processor;
->>>>>>> 9274fa6b
+pub mod vad_processor;