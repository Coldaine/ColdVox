[package]
name = "coldvox-app"
version = "0.1.0"
edition = "2021"

[[bin]]
name = "coldvox"
path = "src/main.rs"
required-features = ["vosk"]

[[bin]]
name = "tui_dashboard"
path = "src/bin/tui_dashboard.rs"

[[bin]]
name = "mic_probe"
path = "src/bin/mic_probe.rs"

[[example]]
name = "foundation_probe"
path = "../../examples/foundation_probe.rs"

[[example]]
name = "vad_demo"
path = "../../examples/vad_demo.rs"
required-features = ["examples"]

[[example]]
name = "record_10s"
path = "../../examples/record_10s.rs"

[[example]]
name = "vosk_test"
path = "../../examples/vosk_test.rs"
required-features = ["vosk", "examples"]

[[example]]
name = "inject_demo"
path = "../../examples/inject_demo.rs"
required-features = ["text-injection"]

[[bench]]
name = "text_chunking_bench"
harness = false

[dependencies]
tokio = { version = "1.35", features = ["full"] }
anyhow = "1.0"
thiserror = "1.0"
tracing = "0.1"
tracing-subscriber = { version = "0.3", features = ["env-filter"] }
tracing-appender = "0.2"
cpal = "0.15"
hound = "3.5"
dasp = { version = "0.11", features = ["all"] }
rubato = "0.16"
rtrb = "0.3"
crossbeam-channel = "0.5"
parking_lot = "0.12"
once_cell = "1.19"
serde = { version = "1.0", features = ["derive"] }
serde_json = "1.0"
toml = "0.8"
clap = { version = "4.0", features = ["derive"] }
env_logger = "0.11"
chrono = { version = "0.4", features = ["serde"] }
ratatui = "0.26"
crossterm = "0.27"
futures = "0.3"
voice_activity_detector = { git = "https://github.com/nkeenan38/voice_activity_detector", rev = "234b7484860125014f06ad85da842da81b02e51a" }
vosk = "0.3"
csv = "1.3"
<<<<<<< HEAD
atspi = { version = "^0.28", features = ["tokio"], optional = true }
zbus = { version = "^5", default-features = false, features = ["tokio"], optional = true }
wl-clipboard-rs = { version = "^0.9", optional = true }
enigo = { version = "^0.2", default-features = false, features = ["wayland"], optional = true }
mouse-keyboard-input = { version = "^0.9", optional = true }
ashpd = { version = "^0.9", features = ["wayland"], optional = true } # Phase 3
reis = { version = "^0.4", features = ["tokio"], optional = true } # Phase 3
regex = { version = "1.10", optional = true }
async-trait = "0.1"
=======
device_query = "4.0"
>>>>>>> 7f0b139b

[features]
default = ["text-injection-clipboard"]  # Keep minimal by default; AT-SPI opt-in
live-hardware-tests = []
vosk = []
examples = []

# --- Text Injection Features ---
# Enables the core text injection framework
text-injection = []
# Enables AT-SPI based injection (accessibility)
text-injection-atspi = ["text-injection", "atspi", "zbus"]
# Enables clipboard-based injection
text-injection-clipboard = ["text-injection", "wl-clipboard-rs"]
# Enables ydotool as a fallback (runtime binary)
text-injection-ydotool = ["text-injection"]
# Enables kdotool as a fallback (runtime binary)
text-injection-kdotool = ["text-injection"]
# Enables enigo as a fallback (virtual input)
text-injection-enigo = ["text-injection", "enigo"]
# Enables mouse-keyboard-input as a fallback (virtual input)
text-injection-mki = ["text-injection", "mouse-keyboard-input"]
# Enables regex support for allowlist/blocklist patterns
text-injection-regex = ["text-injection", "regex"]

# Platform guidance:
# Wayland Plasma/KDE: recommend clipboard and AT-SPI; ydotool optional.
# X11: clipboard + xdotool path if you later add an X11 injector.

# --- Phase 3 Placeholders ---
text-injection-portal-eis = ["text-injection", "ashpd", "reis"]
text-injection-ime = ["text-injection"]

[dependencies.rand]
version = "0.8"
optional = true

[dev-dependencies]
tempfile = "3.8"
mockall = "0.12"
tokio-test = "0.4"
ctrlc = "3.4"
proptest = "1.4"
criterion = "0.5"
rand = "0.8"<|MERGE_RESOLUTION|>--- conflicted
+++ resolved
@@ -58,73 +58,4 @@
 crossbeam-channel = "0.5"
 parking_lot = "0.12"
 once_cell = "1.19"
-serde = { version = "1.0", features = ["derive"] }
-serde_json = "1.0"
-toml = "0.8"
-clap = { version = "4.0", features = ["derive"] }
-env_logger = "0.11"
-chrono = { version = "0.4", features = ["serde"] }
-ratatui = "0.26"
-crossterm = "0.27"
-futures = "0.3"
-voice_activity_detector = { git = "https://github.com/nkeenan38/voice_activity_detector", rev = "234b7484860125014f06ad85da842da81b02e51a" }
-vosk = "0.3"
-csv = "1.3"
-<<<<<<< HEAD
-atspi = { version = "^0.28", features = ["tokio"], optional = true }
-zbus = { version = "^5", default-features = false, features = ["tokio"], optional = true }
-wl-clipboard-rs = { version = "^0.9", optional = true }
-enigo = { version = "^0.2", default-features = false, features = ["wayland"], optional = true }
-mouse-keyboard-input = { version = "^0.9", optional = true }
-ashpd = { version = "^0.9", features = ["wayland"], optional = true } # Phase 3
-reis = { version = "^0.4", features = ["tokio"], optional = true } # Phase 3
-regex = { version = "1.10", optional = true }
-async-trait = "0.1"
-=======
-device_query = "4.0"
->>>>>>> 7f0b139b
-
-[features]
-default = ["text-injection-clipboard"]  # Keep minimal by default; AT-SPI opt-in
-live-hardware-tests = []
-vosk = []
-examples = []
-
-# --- Text Injection Features ---
-# Enables the core text injection framework
-text-injection = []
-# Enables AT-SPI based injection (accessibility)
-text-injection-atspi = ["text-injection", "atspi", "zbus"]
-# Enables clipboard-based injection
-text-injection-clipboard = ["text-injection", "wl-clipboard-rs"]
-# Enables ydotool as a fallback (runtime binary)
-text-injection-ydotool = ["text-injection"]
-# Enables kdotool as a fallback (runtime binary)
-text-injection-kdotool = ["text-injection"]
-# Enables enigo as a fallback (virtual input)
-text-injection-enigo = ["text-injection", "enigo"]
-# Enables mouse-keyboard-input as a fallback (virtual input)
-text-injection-mki = ["text-injection", "mouse-keyboard-input"]
-# Enables regex support for allowlist/blocklist patterns
-text-injection-regex = ["text-injection", "regex"]
-
-# Platform guidance:
-# Wayland Plasma/KDE: recommend clipboard and AT-SPI; ydotool optional.
-# X11: clipboard + xdotool path if you later add an X11 injector.
-
-# --- Phase 3 Placeholders ---
-text-injection-portal-eis = ["text-injection", "ashpd", "reis"]
-text-injection-ime = ["text-injection"]
-
-[dependencies.rand]
-version = "0.8"
-optional = true
-
-[dev-dependencies]
-tempfile = "3.8"
-mockall = "0.12"
-tokio-test = "0.4"
-ctrlc = "3.4"
-proptest = "1.4"
-criterion = "0.5"
-rand = "0.8"+serde = { ver