pub mod capture;
pub mod chunker;
pub mod detector;
pub mod device;
pub mod frame_reader;
pub mod monitor;
pub mod resampler;
pub mod ring_buffer;
<<<<<<< HEAD
=======
#[cfg(unix)]
>>>>>>> 611318f4
pub mod stderr_suppressor;
pub mod watchdog;

// Public API
pub use capture::{AudioCaptureThread, DeviceConfig};
pub use chunker::{AudioChunker, AudioFrame, ChunkerConfig, ResamplerQuality};
pub use device::{DeviceInfo, DeviceManager};
pub use frame_reader::FrameReader;
pub use monitor::DeviceMonitor;
pub use ring_buffer::AudioRingBuffer;
pub use watchdog::WatchdogTimer;<|MERGE_RESOLUTION|>--- conflicted
+++ resolved
@@ -6,10 +6,7 @@
 pub mod monitor;
 pub mod resampler;
 pub mod ring_buffer;
-<<<<<<< HEAD
-=======
 #[cfg(unix)]
->>>>>>> 611318f4
 pub mod stderr_suppressor;
 pub mod watchdog;
 
