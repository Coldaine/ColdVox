use coldvox_foundation::AudioError;
use cpal::traits::{DeviceTrait, HostTrait};
use cpal::{Device, Host, StreamConfig};
use std::process::Command;
use std::sync::Mutex;
use std::time::{Duration, Instant};

<<<<<<< HEAD
=======
#[cfg(unix)]
>>>>>>> 9274fa6b
use crate::stderr_suppressor::StderrSuppressor;

const DEVICE_CACHE_TTL: Duration = Duration::from_secs(5);

<<<<<<< HEAD
=======
/// Helper to suppress stderr on Unix, no-op on other platforms
#[cfg(unix)]
fn with_stderr_suppressed<F, R>(f: F) -> R
where
    F: FnOnce() -> R,
{
    StderrSuppressor::with_suppressed(f)
}

#[cfg(not(unix))]
fn with_stderr_suppressed<F, R>(f: F) -> R
where
    F: FnOnce() -> R,
{
    f()
}

>>>>>>> 9274fa6b
struct DeviceCache {
    devices: Vec<DeviceInfo>,
    last_updated: Option<Instant>,
}

pub struct DeviceManager {
    host: Host,
    #[allow(dead_code)]
    preferred_device: Option<String>,
    current_device: Option<Device>,
    cached_devices: Mutex<DeviceCache>,
}

impl DeviceManager {
    pub fn new() -> Result<Self, AudioError> {
<<<<<<< HEAD
        let host = StderrSuppressor::with_suppressed(cpal::default_host);
=======
        let host = with_stderr_suppressed(cpal::default_host);
>>>>>>> 9274fa6b
        Ok(Self {
            host,
            preferred_device: None,
            current_device: None,
            cached_devices: Mutex::new(DeviceCache {
                devices: Vec::new(),
                last_updated: None,
            }),
        })
    }

    pub fn host_id(&self) -> cpal::HostId {
        self.host.id()
    }

    /// Check audio setup for PipeWire/Pulse compatibility and ALSA routing.
    /// Warns on misconfigurations but does not fail hard.
    pub fn check_audio_setup(&self) -> Result<(), AudioError> {
        // Check pactl info for PulseAudio on PipeWire
        let pactl_info = if let Ok(mock) = std::env::var("MOCK_PACTL_OUTPUT") {
            mock
        } else {
            match Command::new("pactl").arg("info").output() {
                Ok(output) => String::from_utf8_lossy(&output.stdout).to_string(),
                Err(_) => String::new(),
            }
        };
        if !pactl_info.to_lowercase().contains("pulseaudio") {
            tracing::warn!("Warning: No Pulse server detected. Install pulseaudio or pipewire-pulse for compatibility.");
        }

        // Check aplay -L for ALSA routing to PipeWire
        let aplay_list = if let Ok(mock) = std::env::var("MOCK_APLAY_OUTPUT") {
            mock
        } else {
            match Command::new("aplay").arg("-L").output() {
                Ok(output) => String::from_utf8_lossy(&output.stdout).to_string(),
                Err(_) => String::new(),
            }
        };
        if !aplay_list.contains("pulse") && !aplay_list.contains("pipewire") {
            tracing::warn!("Warning: ALSA default not routed to PipeWire. Install pipewire-alsa.");
        }

        Ok(())
    }

    pub fn enumerate_devices(&self) -> Vec<DeviceInfo> {
        {
            let cache = self.cached_devices.lock().unwrap();
            if let Some(last) = cache.last_updated {
                if last.elapsed() < DEVICE_CACHE_TTL {
                    return cache.devices.clone();
                }
            }
        }

        let devices = self.enumerate_devices_uncached();
        let mut cache = self.cached_devices.lock().unwrap();
        cache.devices = devices.clone();
        cache.last_updated = Some(Instant::now());
        devices
    }

    pub fn refresh_devices(&self) -> Vec<DeviceInfo> {
        let devices = self.enumerate_devices_uncached();
        let mut cache = self.cached_devices.lock().unwrap();
        cache.devices = devices.clone();
        cache.last_updated = Some(Instant::now());
        devices
    }

    fn enumerate_devices_uncached(&self) -> Vec<DeviceInfo> {
        let mut devices = Vec::new();

        // Input devices - suppress ALSA stderr spam about missing PCM plugins
<<<<<<< HEAD
        let inputs = StderrSuppressor::with_suppressed(|| self.host.input_devices());
=======
        let inputs = with_stderr_suppressed(|| self.host.input_devices());
>>>>>>> 9274fa6b
        if let Ok(inputs) = inputs {
            for device in inputs {
                if let Ok(name) = device.name() {
                    let configs = self.get_supported_configs(&device);
                    if !configs.is_empty() {
                        devices.push(DeviceInfo {
                            name: name.clone(),
                            is_default: false,
                            supported_configs: configs,
                        });
                    }
                }
            }
        }

        // Mark default - suppress ALSA stderr spam
<<<<<<< HEAD
        let default_device = StderrSuppressor::with_suppressed(|| self.host.default_input_device());
=======
        let default_device = with_stderr_suppressed(|| self.host.default_input_device());
>>>>>>> 9274fa6b
        if let Some(default) = default_device {
            if let Ok(default_name) = default.name() {
                for device in &mut devices {
                    if device.name == default_name {
                        device.is_default = true;
                    }
                }
            }
        }

        devices
    }

    pub fn default_input_device_name(&self) -> Option<String> {
<<<<<<< HEAD
        StderrSuppressor::with_suppressed(|| {
=======
        with_stderr_suppressed(|| {
>>>>>>> 9274fa6b
            self.host.default_input_device().and_then(|d| d.name().ok())
        })
    }

    /// Return candidate device names in a priority order suitable for Linux ALSA/PipeWire setups.
    /// Order: ALSA "default" (shim/DE-aware) -> "pipewire" -> OS default input -> other devices (excluding duplicates).
    pub fn candidate_device_names(&self) -> Vec<String> {
        let mut out: Vec<String> = Vec::new();
        let all = self.enumerate_devices();

        // 1) ALSA "default" if present (respects DE via shim)
        if all.iter().any(|d| d.name == "default") {
            out.push("default".to_string());
        }

        // 2) "pipewire" if present and not already added
        if !out.iter().any(|n| n == "pipewire") && all.iter().any(|d| d.name == "pipewire") {
            out.push("pipewire".to_string());
        }

        // 3) OS default input name if not already added
        if let Some(def) = all
            .iter()
            .find(|d| d.is_default)
            .map(|d| d.name.clone())
            .or_else(|| self.default_input_device_name())
        {
            if !out.iter().any(|n| n == &def) {
                out.push(def);
            }
        }

        // 4) Remaining device names
        for d in all {
            if !out.iter().any(|n| n == &d.name) {
                out.push(d.name);
            }
        }

        out
    }

    pub fn open_device(&mut self, name: Option<&str>) -> Result<Device, AudioError> {
        // If a specific name is provided, try it first (exact, then case-insensitive contains)
        if let Some(preferred) = name {
            if let Some(device) = self.find_device_by_name(preferred) {
                self.current_device = Some(device.clone());
                return Ok(device);
            }
            // Fallback to a case-insensitive substring match across names
            if let Some(device) = self
                .find_device_by_predicate(|n| n.to_lowercase().contains(&preferred.to_lowercase()))
            {
                tracing::warn!(
                    "Preferred device '{}' not found exactly; using closest match '{}",
                    preferred,
                    device.name().unwrap_or_default()
                );
                self.current_device = Some(device.clone());
                return Ok(device);
            }
            // Do not silently fall back when a specific name was given; surface error
            return Err(AudioError::DeviceNotFound {
                name: Some(preferred.to_string()),
            });
        }

        let candidates = self.candidate_device_names();
        for candidate in candidates {
            if let Some(device) = self.find_device_by_name(&candidate) {
                self.current_device = Some(device.clone());
                return Ok(device);
            }
        }

        // Otherwise, auto-prefer likely microphone hardware on Linux (e.g., HyperX/QuadCast)
        if let Some(device) =
            self.find_preferred_hardware(&["front:", "HyperX", "QuadCast", "Microphone"])
        {
            self.current_device = Some(device.clone());
            return Ok(device);
        }

        // Fall back to OS default
        self.host
            .default_input_device()
            .ok_or(AudioError::DeviceNotFound { name: None })
            .inspect(|device| {
                self.current_device = Some(device.clone());
            })
    }

    fn find_device_by_name(&self, name: &str) -> Option<Device> {
        if let Ok(devices) = self.host.input_devices() {
            for device in devices {
                if let Ok(device_name) = device.name() {
                    if device_name == name {
                        return Some(device);
                    }
                }
            }
        }
        None
    }

    fn find_device_by_predicate<F>(&self, pred: F) -> Option<Device>
    where
        F: Fn(&str) -> bool,
    {
        if let Ok(devices) = self.host.input_devices() {
            for device in devices {
                if let Ok(name) = device.name() {
                    if pred(&name) {
                        return Some(device);
                    }
                }
            }
        }
        None
    }

    fn find_preferred_hardware(&self, patterns: &[&str]) -> Option<Device> {
        if let Ok(devices) = self.host.input_devices() {
            // Prefer concrete device names over virtual bridges like "default"/"pipewire"/"sysdefault"
            let blacklist = ["default", "sysdefault", "pipewire"];
            // Score devices: higher score = more preferred
            let mut best: Option<(i32, Device, String)> = None;
            for device in devices {
                if let Ok(name) = device.name() {
                    let lname = name.to_lowercase();
                    if blacklist.iter().any(|b| lname == *b) {
                        continue;
                    }
                    let mut score = 0;
                    if lname.starts_with("front:") {
                        score += 3;
                    }
                    if patterns.iter().any(|p| lname.contains(&p.to_lowercase())) {
                        score += 2;
                    }
                    if best
                        .as_ref()
                        .map(|(s, _, _)| score > *s)
                        .unwrap_or(score > 0)
                    {
                        best = Some((score, device, name));
                    }
                }
            }
            if let Some((_s, dev, _name)) = best {
                return Some(dev);
            }
        }
        None
    }

    fn get_supported_configs(&self, device: &Device) -> Vec<StreamConfig> {
        // Get all supported configs, prioritize 16kHz mono
        let mut configs = Vec::new();

        if let Ok(supported) = device.supported_input_configs() {
            for config in supported {
                // We prefer 16kHz, but will take anything
                let sample_rate =
                    if config.min_sample_rate().0 <= 16000 && config.max_sample_rate().0 >= 16000 {
                        cpal::SampleRate(16000)
                    } else {
                        config.max_sample_rate()
                    };

                configs.push(StreamConfig {
                    channels: config.channels(),
                    sample_rate,
                    buffer_size: cpal::BufferSize::Default,
                });
            }
        }

        configs
    }
}

#[derive(Debug, Clone)]
pub struct DeviceInfo {
    pub name: String,
    pub is_default: bool,
    pub supported_configs: Vec<StreamConfig>,
}

#[cfg(test)]
mod tests {
    use super::*;
    use std::env;

    fn setup_test_manager() -> DeviceManager {
        DeviceManager::new().unwrap()
    }

    #[test]
    fn test_pipewire_full_shims() {
        // Scenario: Full PipeWire with shims - no warnings
        env::set_var(
            "MOCK_PACTL_OUTPUT",
            "Server Name: PulseAudio (on PipeWire 0.3.65)\nLibrary Protocol Version: 35\n...",
        );
        env::set_var("MOCK_APLAY_OUTPUT", "null\npulse\npipewire\n...");
        let manager = setup_test_manager();
        // Expected: No warnings logged
        let result = manager.check_audio_setup();
        assert!(result.is_ok());
        // Manual log check: No "Pulse/PipeWire server not detected" or "ALSA default not routed"
    }

    #[test]
    fn test_native_pulse() {
        // Scenario: Native PulseAudio - warn for pactl (no on PipeWire), but aplay has pulse
        env::set_var(
            "MOCK_PACTL_OUTPUT",
            "Server Name: PulseAudio\nLibrary Protocol Version: 35\n...",
        );
        env::set_var("MOCK_APLAY_OUTPUT", "null\npulse\n...");
        let manager = setup_test_manager();
        // Expected: Warn for pactl, no aplay warn
        let result = manager.check_audio_setup();
        assert!(result.is_ok());
        // Manual log check: "Pulse/PipeWire server not detected" but not "ALSA default not routed"
    }

    #[test]
    fn test_alsa_only() {
        // Scenario: ALSA-only - warnings for both
        env::set_var("MOCK_PACTL_OUTPUT", ""); // Empty for pactl fail
        env::set_var("MOCK_APLAY_OUTPUT", "null\nsysdefault:CARD=0\n..."); // No pulse/pipewire
        let manager = setup_test_manager();
        // Expected: Warnings for both
        let result = manager.check_audio_setup();
        assert!(result.is_ok());
        // Manual log check: Both warnings emitted
    }

    #[test]
    fn test_command_fail() {
        // Scenario: Commands unavailable - warnings for unavailable
        env::set_var("MOCK_PACTL_OUTPUT", ""); // Empty simulates fail
        env::set_var("MOCK_APLAY_OUTPUT", ""); // Empty simulates fail
        let manager = setup_test_manager();
        // Expected: Warnings for pactl/aplay not available
        let result = manager.check_audio_setup();
        assert!(result.is_ok());
        // Manual log check: "pactl not available" and "aplay not available"
    }

    #[test]
    fn test_candidate_order_default_first() {
        if skip_hardware_dependent("test_candidate_order_default_first") {
            return;
        }
        // Test prioritization: "default" first if present, "pipewire" after, OS default next, no duplicates
        let manager = setup_test_manager();
        let candidates = manager.candidate_device_names();
        assert!(
            !candidates.is_empty(),
            "Candidates should not be empty on typical system"
        );

        // Check for "default" first
        if let Some(first) = candidates.first() {
            if *first == "default" {
                // Good, default is first
            } else {
                // If no default, OS default should be first
                if let Some(os_def) = manager.default_input_device_name() {
                    assert_eq!(
                        candidates[0], os_def,
                        "OS default should be first if no 'default'"
                    );
                }
            }
        }

        // Check "pipewire" position after "default"
        let default_pos = candidates.iter().position(|n| n == "default");
        let pipewire_pos = candidates.iter().position(|n| n == "pipewire");
        if let (Some(d_pos), Some(p_pos)) = (default_pos, pipewire_pos) {
            assert!(d_pos < p_pos, "'default' should precede 'pipewire'");
        }

        // Check no duplicates
        let unique_count = candidates.len();
        let distinct = candidates
            .iter()
            .collect::<std::collections::HashSet<_>>()
            .len();
        assert_eq!(unique_count, distinct, "No duplicate device names");

        // Check OS default position
        if let Some(os_def) = manager.default_input_device_name() {
            if !candidates.iter().any(|n| n == "default") {
                let os_pos = candidates
                    .iter()
                    .position(|n| n == &os_def)
                    .unwrap_or(usize::MAX);
                assert!(
                    os_pos == 0 || os_pos == 1,
                    "OS default should be early if no 'default'"
                );
            }
        }

        // Check viable configs (non-empty)
        for candidate in &candidates {
            if let Some(_device) = manager.find_device_by_name(candidate) {
                // Some environments expose an OS default device that may not appear in
                // enumerate_devices() due to missing/filtered configs. Only assert
                // viability when the device is actually present in the enumeration.
                if let Some(info) = manager
                    .enumerate_devices()
                    .into_iter()
                    .find(|d| d.name == *candidate)
                {
                    assert!(
                        !info.supported_configs.is_empty(),
                        "Candidates should have viable configs"
                    );
                } else {
                    eprintln!(
                        "Skipping config check for candidate '{}' not returned by enumerate_devices()",
                        candidate
                    );
                }
            }
        }
    }

    #[test]
    fn test_candidate_no_pipewire() {
        if skip_hardware_dependent("test_candidate_no_pipewire") {
            return;
        }
        // Test when no "pipewire" - "default" or OS default first, no pipewire in list
        let manager = setup_test_manager();
        let candidates = manager.candidate_device_names();
        let pipewire_pos = candidates.iter().position(|n| n == "pipewire");

        // Skip this test if pipewire device is actually available on this system
        if pipewire_pos.is_some() {
            eprintln!(
                "Skipping test_candidate_no_pipewire: pipewire device is available on this system"
            );
            return;
        }

        assert!(
            pipewire_pos.is_none(),
            "No 'pipewire' should be in list if not present"
        );
        // Rest of order as above
        if let Some(first) = candidates.first() {
            assert!(
                *first == "default"
                    || manager
                        .default_input_device_name()
                        .is_some_and(|d| first == &d),
                "First should be 'default' or OS default"
            );
        }
    }

    #[test]
    fn test_candidate_duplicates_prevented() {
        if skip_hardware_dependent("test_candidate_duplicates_prevented") {
            return;
        }
        // Test duplicate prevention
        let manager = setup_test_manager();
        let candidates = manager.candidate_device_names();
        let mut seen = std::collections::HashSet::new();
        for name in &candidates {
            assert!(
                seen.insert(name),
                "No duplicates allowed: {} found twice",
                name
            );
        }
    }

    #[test]
    fn test_malformed_pactl_output() {
        // Test graceful handling of malformed pactl output
        env::set_var("MOCK_PACTL_OUTPUT", "invalid \\x41 utf8");
        env::set_var("MOCK_APLAY_OUTPUT", "normal");
        let manager = setup_test_manager();
        let result = manager.check_audio_setup();
        assert!(result.is_ok(), "Should not panic on malformed output");
    }

    #[test]
    fn test_partial_pipewire_install() {
        // Test partial install: pactl ok, aplay no pipewire
        env::set_var("MOCK_PACTL_OUTPUT", "Server Name: PulseAudio (on PipeWire)");
        env::set_var("MOCK_APLAY_OUTPUT", "null\npulse"); // No pipewire
        let manager = setup_test_manager();
        let result = manager.check_audio_setup();
        assert!(result.is_ok());
        // Expected: No pactl warn, aplay warn for no pipewire
    }

    #[test]
    fn test_permission_error() {
        // Test permission error simulation (empty mocks for fail)
        env::set_var("MOCK_PACTL_OUTPUT", "");
        env::set_var("MOCK_APLAY_OUTPUT", "");
        let manager = setup_test_manager();
        let result = manager.check_audio_setup();
        assert!(result.is_ok());
        // Expected: Warnings for unavailable, no panic
    }

    #[test]
    fn test_pipewire_process_check() {
        env::set_var("MOCK_PIPEWIRE_RUNNING", "true");
        let manager = setup_test_manager();
        let result = manager.check_audio_setup();
        assert!(result.is_ok());
        // No warn for process
    }

    #[test]
    fn test_pipewire_version_old() {
        env::set_var("MOCK_PIPEWIRE_VERSION", "PipeWire v0.2.7");
        let manager = setup_test_manager();
        let result = manager.check_audio_setup();
        assert!(result.is_ok());
        // Expected: Warn for old version
    }

    #[test]
    fn test_open_device_no_name_priority() {
        if skip_hardware_dependent("test_open_device_no_name_priority") {
            return;
        }
        // Test open_device(None) uses priority: "default" if present, else OS default
        let mut manager = setup_test_manager();
        let device = manager.open_device(None).unwrap();
        let device_name = device.name().unwrap();
        // On Linux, should be "default" or OS default (e.g., "alsa_input.default")
        if device_name == "default" {
            // Good
        } else {
            // Verify it's the OS default
            if let Some(def) = manager.default_input_device_name() {
                assert_eq!(
                    device_name, def,
                    "Should fall back to OS default if no 'default'"
                );
            }
        }
        // Verify current_device set
        assert!(manager.current_device.is_some());
    }

    #[test]
    fn test_open_device_specific_name() {
        if skip_hardware_dependent("test_open_device_specific_name") {
            return;
        }
        // Test open_device(Some(name)) prefers exact match
        let mut manager = setup_test_manager();
        let test_name = "default";
        let device = manager.open_device(Some(test_name)).unwrap();
        let device_name = device.name().unwrap();
        assert_eq!(device_name, test_name, "Exact match should be used");
        // Verify current_device set
        assert!(manager.current_device.is_some());
    }

    #[test]
    fn test_open_device_fallback() {
        if skip_hardware_dependent("test_open_device_fallback") {
            return;
        }
        // Test fallback to OS default if no candidates
        let mut manager = setup_test_manager();
        let result = manager.open_device(None);
        assert!(result.is_ok(), "Should always fallback to OS default");
        // Verify current_device set
        assert!(manager.current_device.is_some());
    }

    #[test]
    fn test_open_device_hardware_fallback() {
        if skip_hardware_dependent("test_open_device_hardware_fallback") {
            return;
        }
        // Test hardware preference fallback after candidates
        let mut manager = setup_test_manager();
        // Temporarily set mock to simulate no candidates (hard, so test if hardware is preferred if present)
        let device = manager.open_device(None).unwrap();
        let _name = device.name().unwrap();
        // If hardware like "front:" is present, it should be selected if no better
        // This is system-dependent, but assert no panic and current_device set
        assert!(manager.current_device.is_some());
    }

    fn skip_hardware_dependent(test_name: &str) -> bool {
        if is_headless_audio_env() {
            eprintln!("Skipping {test_name}: requires accessible audio input devices");
            true
        } else {
            false
        }
    }

    fn is_headless_audio_env() -> bool {
        if env_flag_true("COLDVOX_AUDIO_FORCE_HEADLESS") {
            return true;
        }
        if env_flag_true("COLDVOX_AUDIO_FORCE_NON_HEADLESS") {
            return false;
        }

        let manager = match DeviceManager::new() {
            Ok(manager) => manager,
            Err(_) => return true,
        };

        let has_default = manager.default_input_device_name().is_some();
        let has_candidates = !manager.candidate_device_names().is_empty();

        !(has_default || has_candidates)
    }

    fn env_flag_true(key: &str) -> bool {
        std::env::var(key)
            .map(|value| matches!(value.as_str(), "1" | "true" | "TRUE" | "True"))
            .unwrap_or(false)
    }
}<|MERGE_RESOLUTION|>--- conflicted
+++ resolved
@@ -5,16 +5,11 @@
 use std::sync::Mutex;
 use std::time::{Duration, Instant};
 
-<<<<<<< HEAD
-=======
 #[cfg(unix)]
->>>>>>> 9274fa6b
 use crate::stderr_suppressor::StderrSuppressor;
 
 const DEVICE_CACHE_TTL: Duration = Duration::from_secs(5);
 
-<<<<<<< HEAD
-=======
 /// Helper to suppress stderr on Unix, no-op on other platforms
 #[cfg(unix)]
 fn with_stderr_suppressed<F, R>(f: F) -> R
@@ -32,7 +27,6 @@
     f()
 }
 
->>>>>>> 9274fa6b
 struct DeviceCache {
     devices: Vec<DeviceInfo>,
     last_updated: Option<Instant>,
@@ -48,11 +42,7 @@
 
 impl DeviceManager {
     pub fn new() -> Result<Self, AudioError> {
-<<<<<<< HEAD
-        let host = StderrSuppressor::with_suppressed(cpal::default_host);
-=======
         let host = with_stderr_suppressed(cpal::default_host);
->>>>>>> 9274fa6b
         Ok(Self {
             host,
             preferred_device: None,
@@ -129,11 +119,7 @@
         let mut devices = Vec::new();
 
         // Input devices - suppress ALSA stderr spam about missing PCM plugins
-<<<<<<< HEAD
-        let inputs = StderrSuppressor::with_suppressed(|| self.host.input_devices());
-=======
         let inputs = with_stderr_suppressed(|| self.host.input_devices());
->>>>>>> 9274fa6b
         if let Ok(inputs) = inputs {
             for device in inputs {
                 if let Ok(name) = device.name() {
@@ -150,11 +136,7 @@
         }
 
         // Mark default - suppress ALSA stderr spam
-<<<<<<< HEAD
-        let default_device = StderrSuppressor::with_suppressed(|| self.host.default_input_device());
-=======
         let default_device = with_stderr_suppressed(|| self.host.default_input_device());
->>>>>>> 9274fa6b
         if let Some(default) = default_device {
             if let Ok(default_name) = default.name() {
                 for device in &mut devices {
@@ -169,11 +151,7 @@
     }
 
     pub fn default_input_device_name(&self) -> Option<String> {
-<<<<<<< HEAD
-        StderrSuppressor::with_suppressed(|| {
-=======
         with_stderr_suppressed(|| {
->>>>>>> 9274fa6b
             self.host.default_input_device().and_then(|d| d.name().ok())
         })
     }
