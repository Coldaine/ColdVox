--- conflicted
+++ resolved
@@ -17,13 +17,8 @@
 MODEL_NAME="vosk-model-en-us-0.22"
 MODEL_URL="https://alphacephei.com/vosk/models/$MODEL_NAME.zip"
 MODEL_ZIP="$MODEL_NAME.zip"
-<<<<<<< HEAD
-MODEL_SHA256="57919d20a3f03582a7a5b754353b3467847478b7d4b3ed2a3495b545448a44b9"
-REPO_MODEL_DIR="models/$MODEL_NAME"
-=======
 # Large model (1.8GB) - production quality, better accuracy than small model
 MODEL_SHA256="47f9a81ebb039dbb0bd319175c36ac393c0893b796c2b6303e64cf58c27b69f6"
->>>>>>> 28b646db
 
 # Vosk Library details
 LIB_VERSION="0.3.45"
@@ -53,33 +48,15 @@
 fi
 
 MODEL_LINK_PATH="$MODEL_DIR/$MODEL_NAME"
-<<<<<<< HEAD
-if [ -d "$REPO_MODEL_DIR/graph" ]; then
-    echo "✅ Found model in repo at '$REPO_MODEL_DIR'. Creating/refreshing symlink: $MODEL_LINK_PATH -> $REPO_MODEL_DIR"
-    if [ -e "$MODEL_LINK_PATH" ] && [ ! -L "$MODEL_LINK_PATH" ]; then
-        rm -rf "$MODEL_LINK_PATH"
-    fi
-    ln -sfn "$(pwd)/$REPO_MODEL_DIR" "$MODEL_LINK_PATH"
-elif [ -d "$MODEL_CACHE_PATH" ]; then
-    echo "✅ Found model in runner cache. Creating/refreshing symlink: $MODEL_LINK_PATH -> $MODEL_CACHE_PATH"
-=======
 if [ -d "$MODEL_CACHE_PATH" ]; then
     echo "✅ Found model in runner cache: $MODEL_CACHE_PATH"
     echo "   Creating/refreshing symlink: $MODEL_LINK_PATH -> $MODEL_CACHE_PATH"
->>>>>>> 28b646db
     # Remove any previous non-symlink directory/file at link location
     if [ -e "$MODEL_LINK_PATH" ] && [ ! -L "$MODEL_LINK_PATH" ]; then
         rm -rf "$MODEL_LINK_PATH"
     fi
     ln -sfn "$MODEL_CACHE_PATH" "$MODEL_LINK_PATH"
 else
-<<<<<<< HEAD
-    echo "📥 Model not found in repo or cache. Downloading from $MODEL_URL..."
-    # Robust download with retries
-    rm -f "$MODEL_ZIP"
-    if ! curl -fsSL --retry 3 --retry-delay 5 -o "$MODEL_ZIP" "$MODEL_URL"; then
-        echo "❌ Failed to download model zip from primary URL: $MODEL_URL" >&2
-=======
     echo "📥 Model not found in cache. Downloading from $MODEL_URL..."
     
     # Use wget if available, otherwise fallback to curl
@@ -89,37 +66,16 @@
         curl -L --progress-bar -o "$MODEL_ZIP" "$MODEL_URL"
     else
         echo "ERROR: Neither wget nor curl found. Cannot download model." >&2
->>>>>>> 28b646db
         exit 1
     fi
 
     echo "Verifying checksum..."
     if ! echo "$MODEL_SHA256  $MODEL_ZIP" | sha256sum -c -; then
-<<<<<<< HEAD
-        echo "⚠️ Checksum mismatch on first attempt. Showing diagnostics and retrying once..." >&2
-        echo "Computed sha256:" >&2
-        sha256sum "$MODEL_ZIP" >&2 || true
-        echo "File size (bytes):" >&2
-        stat -c%s "$MODEL_ZIP" >&2 || true
-        rm -f "$MODEL_ZIP"
-        if ! curl -fsSL --retry 3 --retry-delay 5 -o "$MODEL_ZIP" "$MODEL_URL"; then
-            echo "❌ Failed to re-download model zip." >&2
-            exit 1
-        fi
-        echo "Re-verifying checksum..."
-        echo "$MODEL_SHA256  $MODEL_ZIP" | sha256sum -c - || {
-            echo "❌ Checksum mismatch persists for $MODEL_ZIP. Aborting with diagnostics." >&2
-            sha256sum "$MODEL_ZIP" >&2 || true
-            stat -c%s "$MODEL_ZIP" >&2 || true
-            exit 1
-        }
-=======
         echo "ERROR: Checksum verification failed!" >&2
         echo "Expected: $MODEL_SHA256" >&2
         echo "Got:      $(sha256sum "$MODEL_ZIP" | cut -d' ' -f1)" >&2
         echo "This may indicate a corrupted download or upstream model change." >&2
         exit 1
->>>>>>> 28b646db
     fi
 
     echo "Extracting model..."
@@ -163,12 +119,6 @@
     ln -sfn "$LIB_CACHE_FILE" "$LIB_TARGET_FILE"
 else
     mkdir -p "$LIB_DIR"
-<<<<<<< HEAD
-    echo "📥 Library not found in cache. Downloading from $LIB_URL..."
-    rm -f "$LIB_ZIP"
-    if ! curl -fsSL --retry 3 --retry-delay 5 -o "$LIB_ZIP" "$LIB_URL"; then
-        echo "❌ Failed to download library zip from $LIB_URL" >&2
-=======
     echo "📥 Library not found in cache or system. Downloading from $LIB_URL..."
     
     # Use wget if available, otherwise fallback to curl
@@ -178,31 +128,15 @@
         curl -L --progress-bar -o "$LIB_ZIP" "$LIB_URL"
     else
         echo "ERROR: Neither wget nor curl found. Cannot download library." >&2
->>>>>>> 28b646db
         exit 1
     fi
 
     echo "Verifying checksum..."
     if ! echo "$LIB_SHA256  $LIB_ZIP" | sha256sum -c -; then
-<<<<<<< HEAD
-        echo "⚠️ Library checksum mismatch on first attempt; retrying once..." >&2
-        rm -f "$LIB_ZIP"
-        if ! curl -fsSL --retry 3 --retry-delay 5 -o "$LIB_ZIP" "$LIB_URL"; then
-            echo "❌ Failed to re-download library zip." >&2
-            exit 1
-        fi
-        echo "$LIB_SHA256  $LIB_ZIP" | sha256sum -c - || {
-            echo "❌ Library checksum mismatch persists for $LIB_ZIP." >&2
-            sha256sum "$LIB_ZIP" >&2 || true
-            stat -c%s "$LIB_ZIP" >&2 || true
-            exit 1
-        }
-=======
         echo "ERROR: Checksum verification failed!" >&2
         echo "Expected: $LIB_SHA256" >&2
         echo "Got:      $(sha256sum "$LIB_ZIP" | cut -d' ' -f1)" >&2
         exit 1
->>>>>>> 28b646db
     fi
 
     echo "Extracting library..."
