# YAML linting configuration for ColdVox
extends: default

rules:
  # Allow longer lines for GitHub Actions workflows
  line-length:
    max: 150
    level: warning
    allow-non-breakable-words: true
    allow-non-breakable-inline-mappings: true

  # GitHub Actions uses on: syntax
  truthy:
    allowed-values: ["true", "false", "on"]
    check-keys: false

  # Allow comments without space for directives
  comments:
    min-spaces-from-content: 1
    require-starting-space: false
    ignore-shebangs: true

<<<<<<< HEAD
  # Let Prettier own indentation & whitespace rules
  indentation: disable
  trailing-spaces: disable
  new-line-at-end-of-file: disable
  empty-lines: disable
=======
  # Flexible indentation (prettier will handle this)
  indentation: disable
>>>>>>> 89e91cb5

  # Flexible bracket spacing
  brackets:
    min-spaces-inside: 0
    max-spaces-inside: -1

  # Allow both quoted and unquoted strings
  quoted-strings:
    quote-type: any
    required: false

  # Disable trailing spaces check (prettier will fix)
  trailing-spaces: disable

  # Disable new line at end of file check (prettier will fix)
  new-line-at-end-of-file: disable

  # Disable empty lines check
  empty-lines: disable

ignore: |
  target/
  .venv/
  node_modules/<|MERGE_RESOLUTION|>--- conflicted
+++ resolved
@@ -20,16 +20,11 @@
     require-starting-space: false
     ignore-shebangs: true
 
-<<<<<<< HEAD
   # Let Prettier own indentation & whitespace rules
   indentation: disable
   trailing-spaces: disable
   new-line-at-end-of-file: disable
   empty-lines: disable
-=======
-  # Flexible indentation (prettier will handle this)
-  indentation: disable
->>>>>>> 89e91cb5
 
   # Flexible bracket spacing
   brackets:
@@ -41,15 +36,6 @@
     quote-type: any
     required: false
 
-  # Disable trailing spaces check (prettier will fix)
-  trailing-spaces: disable
-
-  # Disable new line at end of file check (prettier will fix)
-  new-line-at-end-of-file: disable
-
-  # Disable empty lines check
-  empty-lines: disable
-
 ignore: |
   target/
   .venv/
